--- conflicted
+++ resolved
@@ -497,13 +497,6 @@
     # ax.legend()
     # plt.show()
 
-<<<<<<< HEAD
-    # Put R into Matrix object
-    response = Matrix(values=R, Eg=Eout_array, Ex=Eout_array)
-    
-    # Return the response matrix, as well as the other structures, FWHM and efficiency, interpolated to the Eout_array
-    return response, f_fwhm_rel(Eout_array), f_Eff_tot(Eout_array), f_pcmp(Eout_array), f_pFE(Eout_array), f_pSE(Eout_array), f_pDE(Eout_array), f_p511(Eout_array)
-=======
     response = Matrix(values=R, Eg=Eout_array, Ex=Eout_array)
 
     if return_table:
@@ -522,7 +515,6 @@
         return response, response_table
     else:
         return response
->>>>>>> 034fb813
 
 
 
