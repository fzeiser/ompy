<<<<<<< HEAD
# Simply import all functions and classes from all files to make them available
# at the package level:
from library import *
from matrix_analysis import *
from error_propagation import *

from rebin import *
=======
# Simply import all functions and classes from all files to make them available at the package level:
from .matrix_analysis import *
from .library import *
from .error_propagation import *
>>>>>>> 2747f9ef
<|MERGE_RESOLUTION|>--- conflicted
+++ resolved
@@ -1,14 +1,7 @@
-<<<<<<< HEAD
 # Simply import all functions and classes from all files to make them available
 # at the package level:
-from library import *
-from matrix_analysis import *
-from error_propagation import *
+from .library import *
+from .matrix_analysis import *
+from .error_propagation import *
 
-from rebin import *
-=======
-# Simply import all functions and classes from all files to make them available at the package level:
-from .matrix_analysis import *
-from .library import *
-from .error_propagation import *
->>>>>>> 2747f9ef
+from .rebin import *